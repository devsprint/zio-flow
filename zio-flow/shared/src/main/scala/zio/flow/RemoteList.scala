package zio.flow

import zio.flow.Remote.{ Cons, apply }

trait RemoteList[+A] {
  def self: Remote[A]

  def ++[A1](other: Remote[List[A1]])(implicit ev: A <:< List[A1]): Remote[List[A1]] = {
    val reversedSelf: Remote[List[A1]] = self.reverse
    reversedSelf.fold[A1, List[A1]](other)((l, a) => Remote.Cons(l, a))
  }

  def reverse[A0](implicit ev: A <:< List[A0]): Remote[List[A0]] =
    fold[A0, List[A0]](Remote(Nil))((l, a) => Remote.Cons(l, a))

  def take[A1](num: Remote[Int])(implicit ev: A <:< List[A1]): Remote[List[A1]] = {
    val ifTrue = Remote
      .UnCons(self.widen[List[A1]])
      .widen[Option[(A1, List[A1])]]
      .option(Nil, (tuple: Remote[(A1, List[A1])]) => Cons(tuple._2.take[A1](num - Remote(1)), tuple._1))
    (num > Remote(0)).ifThenElse(ifTrue, Nil)
  }

  def takeWhile[A1](predicate: Remote[A1] => Remote[Boolean])(implicit ev: A <:< List[A1]): Remote[List[A1]] =
    Remote
      .UnCons(self.widen[List[A1]])
      .widen[Option[(A1, List[A1])]]
      .option(
        Remote(Nil),
        (tuple: Remote[(A1, List[A1])]) =>
          predicate(tuple._1).ifThenElse(Cons(tuple._2.takeWhile[A1](predicate), tuple._1), Nil)
      )

  def drop[A1](num: Remote[Int])(implicit ev: A <:< List[A1]): Remote[List[A1]] = {
    val ifTrue = Remote
      .UnCons(self.widen[List[A1]])
      .widen[Option[(A1, List[A1])]]
      .option(Nil, (tuple: Remote[(A1, List[A1])]) => tuple._2.drop[A1](num - Remote(1)))

    (num > Remote(0)).ifThenElse(ifTrue, self.widen[List[A1]])
  }

  def dropWhile[A1](predicate: Remote[A1] => Remote[Boolean])(implicit ev: A <:< List[A1]): Remote[List[A1]] =
    Remote
      .UnCons(self.widen[List[A1]])
      .widen[Option[(A1, List[A1])]]
      .option(Nil, (tuple: Remote[(A1, List[A1])]) => tuple._2.dropWhile[A1](predicate))

  final def fold[A0, B](initial: Remote[B])(f: (Remote[B], Remote[A0]) => Remote[B])(implicit
    ev: A <:< List[A0]
  ): Remote[B] =
    Remote.Fold(self.widen[List[A0]], initial, (tuple: Remote[(B, A0)]) => f(tuple._1, tuple._2))

  final def headOption[A1](implicit ev: A <:< List[A1]): Remote[Option[A1]] = Remote
    .UnCons(self.widen[List[A1]])
<<<<<<< HEAD
    .widen[Option[(A1, List[A1])]])
    .handleOption(Remote(None), (tuple: Remote[(A1, List[A1])]) => Remote.Some0(tuple._1))
=======
    .widen[Option[(A1, List[A1])]]
    .option(Remote(None), (tuple: Remote[(A1, List[A1])]) => Remote.Some0(tuple._1))
>>>>>>> b035aea8

  final def length[A0](implicit ev: A <:< List[A0]): Remote[Int] =
    self.fold[A0, Int](0)((len, _) => len + 1)

  final def product[A0](implicit ev: A <:< List[A0], numeric: Numeric[A0]): Remote[A0] =
    fold[A0, A0](numeric.fromLong(1L))(_ * _)

  final def sum[A0](implicit ev: A <:< List[A0], numeric: Numeric[A0]): Remote[A0] =
    fold[A0, A0](numeric.fromLong(0L))(_ + _)
}<|MERGE_RESOLUTION|>--- conflicted
+++ resolved
@@ -53,13 +53,8 @@
 
   final def headOption[A1](implicit ev: A <:< List[A1]): Remote[Option[A1]] = Remote
     .UnCons(self.widen[List[A1]])
-<<<<<<< HEAD
     .widen[Option[(A1, List[A1])]])
     .handleOption(Remote(None), (tuple: Remote[(A1, List[A1])]) => Remote.Some0(tuple._1))
-=======
-    .widen[Option[(A1, List[A1])]]
-    .option(Remote(None), (tuple: Remote[(A1, List[A1])]) => Remote.Some0(tuple._1))
->>>>>>> b035aea8
 
   final def length[A0](implicit ev: A <:< List[A0]): Remote[Int] =
     self.fold[A0, Int](0)((len, _) => len + 1)
