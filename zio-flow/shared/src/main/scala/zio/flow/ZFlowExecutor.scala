--- conflicted
+++ resolved
@@ -93,11 +93,7 @@
         _        <- stateRef.modify(state => (state.retry.forkDaemon, state.copy(retry = ZIO.unit))).flatten
       } yield true).catchAll(_ => UIO(false))
 
-<<<<<<< HEAD
-    def submit[E: Schema, A: Schema](uniqueId: U, flow: ZFlow[Any, E, A]): IO[E, A] = {
-=======
-    def submit[E, A](uniqueId: U, flow: ZFlow[Any, E, A]): IO[E, A] =
->>>>>>> f5127ae0
+    def submit[E: Schema, A: Schema](uniqueId: U, flow: ZFlow[Any, E, A]): IO[E, A] =
       //def compile[I, E, A](ref: Ref[State], input: I, flow: ZFlow[I, E, A]): ZIO[R, Nothing, Promise[E, A]] =
       for {
         ref     <- Ref.make(State(TState.Empty, Map()))
