--- conflicted
+++ resolved
@@ -202,12 +202,9 @@
   }
 
   implicit case object FractionalDouble extends Fractional[Double] {
-<<<<<<< HEAD
+
     def fromDouble(const: Double): Double = const.toDouble
 
-=======
-    def fromDouble(const: Double): Double          = const.toDouble
->>>>>>> 519d52a7
     override def fromLong(l: Long): Remote[Double] = Remote(l.toDouble)
 
     override def add(left: Double, right: Double): Double = left + right
@@ -230,7 +227,7 @@
   }
 
   implicit case object FractionalBigDecimal extends Fractional[BigDecimal] {
-<<<<<<< HEAD
+
     def fromDouble(const: Double): BigDecimal = BigDecimal(const)
 
     override def fromLong(l: Long): Remote[BigDecimal] = Remote(BigDecimal(l))
@@ -252,10 +249,5 @@
     override def sin(a: BigDecimal): BigDecimal = Math.sin(a.doubleValue)
 
     def schema: Schema[BigDecimal] = implicitly[Schema[BigDecimal]]
-=======
-    def fromDouble(const: Double): BigDecimal          = BigDecimal(const)
-    override def fromLong(l: Long): Remote[BigDecimal] = Remote(BigDecimal(l))
-    def schema: Schema[BigDecimal]                     = implicitly[Schema[BigDecimal]]
->>>>>>> 519d52a7
-  }
-}
+  }
+}
