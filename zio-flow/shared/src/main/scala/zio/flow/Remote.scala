--- conflicted
+++ resolved
@@ -374,13 +374,9 @@
     override def eval: Either[Remote[A], A] = Left(self)
   }
 
-<<<<<<< HEAD
-  final case class Some0[A](value: Remote[A]) extends Remote[Option[A]]
-=======
   final case class Some0[A](value: Remote[A]) extends Remote[Option[A]] {
     override def eval: Either[Remote[Option[A]], Option[A]] = unaryEval(value)(a => Some(a), remoteA => Some0(remoteA))
   }
->>>>>>> 1db3f0a2
 
   final case class FoldOption[A, B](option: Remote[Option[A]], none: Remote[B], f: Remote[A] => Remote[B])
       extends Remote[B] {
